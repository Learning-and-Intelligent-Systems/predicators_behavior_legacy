"""Behavior (iGibson) environment."""
# pylint: disable=import-error

import functools
import itertools
import os
from typing import Callable, Dict, List, Optional, Sequence, Set, Tuple, Union

import matplotlib
import numpy as np
from numpy.random._generator import Generator

try:
    import bddl
    import igibson
    import pybullet as pyb
    from igibson.activity.bddl_backend import SUPPORTED_PREDICATES, \
        ObjectStateBinaryPredicate, ObjectStateUnaryPredicate
    from igibson.envs import behavior_env
    from igibson.object_states.on_floor import RoomFloor
    from igibson.objects.articulated_object import \
        ArticulatedObject  # pylint: disable=unused-import
    from igibson.objects.articulated_object import \
        URDFObject  # pylint: disable=unused-import
    from igibson.robots.behavior_robot import BRBody
    from igibson.simulator import Simulator  # pylint: disable=unused-import
    from igibson.utils.checkpoint_utils import save_checkpoint
    from igibson.utils.utils import modify_config_file

    _BEHAVIOR_IMPORTED = True
    bddl.set_backend("iGibson")  # pylint: disable=no-member
    if not os.path.exists("tmp_behavior_states/"):
        os.makedirs("tmp_behavior_states/")
except (ImportError, ModuleNotFoundError) as e:
    _BEHAVIOR_IMPORTED = False
from gym.spaces import Box

from predicators import utils
from predicators.behavior_utils.option_fns import create_grasp_policy, \
    create_navigate_policy, create_place_policy
from predicators.behavior_utils.option_model_fns import \
    create_grasp_option_model, create_navigate_option_model, \
    create_place_option_model
from predicators.behavior_utils.planner_fns import make_grasp_plan, \
    make_navigation_plan, make_placeontop_plan
from predicators.envs import BaseEnv
<<<<<<< HEAD
=======
from predicators.envs.behavior_options import create_grasp_option_model, \
    create_grasp_policy, create_navigate_option_model, \
    create_navigate_policy, create_place_option_model, create_place_policy, \
    grasp_obj_at_pos, load_checkpoint_state, navigate_to_obj_pos, \
    place_ontop_obj_pos
>>>>>>> 8480ea22
from predicators.settings import CFG
from predicators.structs import Action, Array, GroundAtom, Object, \
    ParameterizedOption, Predicate, State, Task, Type, Video


class BehaviorEnv(BaseEnv):
    """BEHAVIOR (iGibson) environment."""

    def __init__(self) -> None:
        if not _BEHAVIOR_IMPORTED:
            raise ModuleNotFoundError("BEHAVIOR is not installed.")
        # behavior_randomize_init_state will always be False in this
        # config_file because we are not using their scene samplers.
        # We are loading pre-computed scenes.
        self._config_file = modify_config_file(
            os.path.join(igibson.root_path, CFG.behavior_config_file),
            CFG.behavior_task_name, CFG.behavior_scene_name, False)

        super().__init__()  # To ensure self._seed is defined.
        self._rng = np.random.default_rng(self._seed)
        self.task_num = 0  # unique id to differentiate tasks
        self.task_instance_id = 0  # id used for scene
        self.set_igibson_behavior_env(task_instance_id=self.task_instance_id,
                                      seed=self._seed)
        self._type_name_to_type: Dict[str, Type] = {}
        # a map between task nums and the snapshot id for saving/loading
        # purposes
        self.task_num_task_instance_id_to_igibson_seed: Dict[Tuple[int, int],
                                                             int] = {}
        # Everytime we load a new scene in BEHAVIOR we also need to set
        # the valid options again, because there might be new type combos.
        self.set_options()
        # Create option_name_to_option once
        self._option_name_to_option = {}
        for opt in self._options:
            self._option_name_to_option[opt.name] = opt

    def set_options(self) -> None:
        """Sets the underlying options for this particular task using the
        current type list."""
        planner_fns: List[Callable[[
            "behavior_env.BehaviorEnv", Union[
                "URDFObject", "RoomFloor"], Array, Optional[Generator]
        ], Optional[Tuple[List[List[float]], List[List[float]]]]]] = [
            make_navigation_plan, make_grasp_plan, make_placeontop_plan
        ]
        option_policy_fns: List[
            Callable[[List[List[float]], List[List[float]]],
                     Callable[[State, "behavior_env.BehaviorEnv"],
                              Tuple[Array, bool]]]] = [
                                  create_navigate_policy, create_grasp_policy,
                                  create_place_policy
                              ]
        option_model_fns: List[
            Callable[[List[List[float]], List[List[float]], "URDFObject"],
                     Callable[[State, "behavior_env.BehaviorEnv"], None]]] = [
                         create_navigate_option_model,
                         create_grasp_option_model, create_place_option_model
                     ]

        # name, planner_fn, option_policy_fn, option_model_fn,
        # param_dim, arity, parameter upper and lower bounds
        option_elems = [
            ("NavigateTo", planner_fns[0], option_policy_fns[0],
             option_model_fns[0], 2, 1, (-5.0, 5.0)),
            ("Grasp", planner_fns[1], option_policy_fns[1],
             option_model_fns[1], 3, 1, (-np.pi, np.pi)),
            ("PlaceOnTop", planner_fns[2], option_policy_fns[2],
             option_model_fns[2], 3, 1, (-1.0, 1.0)),
        ]
        self._options: Set[ParameterizedOption] = set()
        for (name, planner_fn, policy_fn, option_model_fn, param_dim, num_args,
             parameter_limits) in option_elems:
            # Create a different option for each type combo
            for types in itertools.product(self.types, repeat=num_args):
                option_name = self._create_type_combo_name(name, types)
                option = make_behavior_option(
                    option_name,
                    types=list(types),
                    params_space=Box(parameter_limits[0], parameter_limits[1],
                                     (param_dim, )),
                    env=self,
                    planner_fn=planner_fn,
                    policy_fn=policy_fn,
                    option_model_fn=option_model_fn,
                    object_to_ig_object=self.object_to_ig_object,
                    rng=self._rng,
                )
                self._options.add(option)

    @classmethod
    def get_name(cls) -> str:
        return "behavior"

    def simulate(self, state: State, action: Action) -> State:
        assert isinstance(state.simulator_state, str)
        self.task_num = int(state.simulator_state.split("-")[0])
        self.task_instance_id = int(state.simulator_state.split("-")[1])
        load_checkpoint_state(state, self, reset=True)

        a = action.arr
        self.igibson_behavior_env.step(a)
        # a[16] is used to indicate whether to grasp or release the currently-
        # held object. 1.0 indicates that the object should be grasped, and
        # -1.0 indicates it should be released
        if a[16] == 1.0:
            assisted_grasp_action = np.zeros(28, dtype=float)
            # We now need to create a 28-dimensional action to pass to
            # the assisted grasping code. Here, the 26th dimension dictates
            # whether to close the hand or not (1.0 indicates that the
            # hand should be closed)
            assisted_grasp_action[26] = 1.0
            _ = (self.igibson_behavior_env.robots[0].parts["right_hand"].
                 handle_assisted_grasping(assisted_grasp_action))
        elif a[16] == -1.0:
            released_obj = self.igibson_behavior_env.scene.get_objects()[
                self.igibson_behavior_env.robots[0].parts["right_hand"].
                object_in_hand]
            # force release object to avoid dealing with stateful assisted
            # grasping release mechanism
            self.igibson_behavior_env.robots[0].parts[
                "right_hand"].force_release_obj()
            # reset the released object to zero velocity
            pyb.resetBaseVelocity(
                released_obj.get_body_id(),
                linearVelocity=[0, 0, 0],
                angularVelocity=[0, 0, 0],
            )
        next_state = self.current_ig_state_to_state()
        return next_state

    def _generate_train_tasks(self) -> List[Task]:
        return self._get_tasks(num=CFG.num_train_tasks, rng=self._train_rng)

    def _generate_test_tasks(self) -> List[Task]:
        return self._get_tasks(num=CFG.num_test_tasks,
                               rng=self._test_rng,
                               testing=True)

    def _get_tasks(self,
                   num: int,
                   rng: np.random.Generator,
                   testing: bool = False) -> List[Task]:
        tasks = []
        for _ in range(num):
            # BEHAVIOR uses np.random everywhere. This is a somewhat
            # hacky workaround for that.
            curr_env_seed = rng.integers(0, (2**32) - 1)
            # ID used to generate scene in BEHAVIOR default scene is 0
            self.task_instance_id = 0
            if CFG.behavior_randomize_init_state:
                # Get random scene for BEHAVIOR between O-9 and 10-20
                # if train or test, respectively.
                if testing:
                    self.task_instance_id = rng.integers(10, 20)
                else:
                    self.task_instance_id = rng.integers(0, 10)
                self.set_igibson_behavior_env(
                    task_instance_id=self.task_instance_id, seed=curr_env_seed)
                self.set_options()
            self.igibson_behavior_env.reset()
            self.task_num_task_instance_id_to_igibson_seed[(
                self.task_num, self.task_instance_id)] = curr_env_seed
            os.makedirs(f"tmp_behavior_states/{CFG.behavior_scene_name}__" +
                        f"{CFG.behavior_task_name}__{CFG.num_train_tasks}__" +
                        f"{CFG.seed}__{self.task_num}__" +
                        f"{self.task_instance_id}",
                        exist_ok=True)
            init_state = self.current_ig_state_to_state()
            goal = self._get_task_goal()
            task = Task(init_state, goal)
            tasks.append(task)
            self.task_num += 1

        return tasks

    def _get_task_goal(self) -> Set[GroundAtom]:
        # Currently assumes that the goal is a single AND of
        # ground atoms (this is also assumed by the planner).
        goal = set()
        assert len(
            self.igibson_behavior_env.task.ground_goal_state_options) == 1
        for head_expr in self.igibson_behavior_env.task.\
            ground_goal_state_options[0]:
            bddl_name = head_expr.terms[0]  # untyped
            ig_objs = [self._name_to_ig_object(t) for t in head_expr.terms[1:]]
            objects = [self._ig_object_to_object(i) for i in ig_objs]
            pred_name = self._create_type_combo_name(bddl_name,
                                                     [o.type for o in objects])
            pred = self._name_to_predicate(pred_name)
            atom = GroundAtom(pred, objects)
            goal.add(atom)
        return goal

    @property
    def predicates(self) -> Set[Predicate]:
        predicates = set()
        types_lst = sorted(self.types)  # for determinism
        # First, extract predicates from iGibson
        for bddl_name in [
                # "inside",
                # "nextto",
                "ontop",
                # "under",
                # "touching",
                # NOTE: OnFloor(robot, floor) does not evaluate to true
                # even though it's in the initial BDDL state, because
                # it uses geometry, and the behaviorbot actually floats
                # and doesn't touch the floor. But it doesn't matter.
                # "onfloor",
                # "cooked",
                # "burnt",
                # "frozen",
                # "soaked",
                # "open",
                # "dusty",
                # "stained",
                # "sliced",
                # "toggled_on",
        ]:
            bddl_predicate = SUPPORTED_PREDICATES[bddl_name]
            # We will create one predicate for every combination of types.
            # Ideally, we would filter out implausible type combinations
            # per predicate, but this should happen automatically when we
            # go to collect data and do NSRT learning.
            arity = self._bddl_predicate_arity(bddl_predicate)
            for type_combo in itertools.product(types_lst, repeat=arity):
                pred_name = self._create_type_combo_name(bddl_name, type_combo)
                classifier = self._create_classifier_from_bddl(bddl_predicate)
                pred = Predicate(pred_name, list(type_combo), classifier)
                predicates.add(pred)

        # Second, add in custom predicates.
        custom_predicate_specs = [
            ("reachable-nothing", self._reachable_nothing_classifier, 0),
            ("handempty", self._handempty_classifier, 0),
            ("holding", self._holding_classifier, 1),
            ("reachable", self._reachable_classifier, 1),
        ]

        for name, classifier, arity in custom_predicate_specs:
            for type_combo in itertools.product(types_lst, repeat=arity):
                pred_name = self._create_type_combo_name(name, type_combo)
                pred = Predicate(pred_name, list(type_combo), classifier)
                predicates.add(pred)

        return predicates

    @property
    def goal_predicates(self) -> Set[Predicate]:
        return self.predicates

    @property
    def types(self) -> Set[Type]:
        for ig_obj in self._get_task_relevant_objects():
            # Create type
            type_name = ig_obj.category
            if type_name in self._type_name_to_type:
                continue
            # In the future, we may need other object attributes,
            # but for the moment, we just need position and orientation.
            obj_type = Type(
                type_name,
                [
                    "pos_x", "pos_y", "pos_z", "orn_0", "orn_1", "orn_2",
                    "orn_3"
                ],
            )
            self._type_name_to_type[type_name] = obj_type
        return set(self._type_name_to_type.values())

    @property
    def options(self) -> Set[ParameterizedOption]:
        return self._options

    @property
    def option_name_to_option(self) -> Dict[str, ParameterizedOption]:
        """A method that returns a dictionary mapping option name strings to
        ParameterizedOptions.

        Useful when loading BEHAVIOR trajectories (which will have dummy
        options) and resetting the options used in the trajectories.
        """
        return self._option_name_to_option

    @property
    def action_space(self) -> Box:
        # 17-dimensional, between -1 and 1
        assert self.igibson_behavior_env.action_space.shape == (17, )
        assert np.all(self.igibson_behavior_env.action_space.low == -1)
        assert np.all(self.igibson_behavior_env.action_space.high == 1)
        return self.igibson_behavior_env.action_space

    def render_state_plt(
            self,
            state: State,
            task: Task,
            action: Optional[Action] = None,
            caption: Optional[str] = None) -> matplotlib.figure.Figure:
        raise NotImplementedError("This env does not use Matplotlib")

    def render_state(self,
                     state: State,
                     task: Task,
                     action: Optional[Action] = None,
                     caption: Optional[str] = None) -> Video:
        raise Exception("Cannot make videos for behavior env, change "
                        "behavior_mode in settings.py instead")

    def _get_task_relevant_objects(self) -> List["ArticulatedObject"]:
        return list(self.igibson_behavior_env.task.object_scope.values())

    def set_igibson_behavior_env(self, task_instance_id: int,
                                 seed: int) -> None:
        """Sets/resets the igibson_behavior_env."""
        np.random.seed(seed)
        env_creation_attempts = 0
        # NOTE: this while loop is necessary because in some cases
        # when CFG.randomize_init_state is True, creating a new
        # iGibson env may fail and we need to keep trying until
        # ig_objs_bddl_scope doesn't contain any None's
        while True:
            self.igibson_behavior_env = behavior_env.BehaviorEnv(
                config_file=self._config_file,
                mode=CFG.behavior_mode,
                action_timestep=CFG.behavior_action_timestep,
                physics_timestep=CFG.behavior_physics_timestep,
                action_filter="mobile_manipulation",
                instance_id=task_instance_id,
                rng=self._rng,
            )
            self.igibson_behavior_env.step(
                np.zeros(self.igibson_behavior_env.action_space.shape))
            ig_objs_bddl_scope = [
                self._ig_object_name(obj)
                for obj in self._get_task_relevant_objects()
            ]
            if None not in ig_objs_bddl_scope or env_creation_attempts > 9:
                break
            env_creation_attempts += 1

        if env_creation_attempts > 9:
            raise RuntimeError("ERROR: Failed to sample iGibson BEHAVIOR "
                               "environment that meets bddl initial "
                               "conditions!")
        self.igibson_behavior_env.robots[0].initial_z_offset = 0.7
        self.igibson_behavior_env.use_rrt = CFG.behavior_option_model_rrt

    # Do not add @functools.lru_cache(maxsize=None) here this will
    # lead to wrong mappings when we load a different scene
    def _ig_object_to_object(self, ig_obj: "ArticulatedObject") -> Object:
        type_name = ig_obj.category
        obj_type = self._type_name_to_type[type_name]
        ig_obj_name = self._ig_object_name(ig_obj)
        return Object(ig_obj_name, obj_type)

    # Do not add @functools.lru_cache(maxsize=None) here this will
    # lead to wrong mappings when we load a different scene
    def object_to_ig_object(self, obj: Object) -> "ArticulatedObject":
        """Maintains a mapping of objects to underlying igibson objects."""
        return self._name_to_ig_object(obj.name)

    # Do not add @functools.lru_cache(maxsize=None) here this will
    # lead to wrong mappings when we load a different scene
    def _name_to_ig_object(self, name: str) -> "ArticulatedObject":
        for ig_obj in self._get_task_relevant_objects():
            # Name is extended with sub-type in some behavior tasks
            if self._ig_object_name(ig_obj).startswith(name):
                return ig_obj
        raise ValueError(f"No IG object found for name {name}.")

    @functools.lru_cache(maxsize=None)
    def _name_to_predicate(self, name: str) -> Predicate:
        for pred in self.predicates:
            if name == pred.name:
                return pred
        raise ValueError(f"No predicate found for name {name}.")

    def current_ig_state_to_state(self, save_state: bool = True) -> State:
        """Function to create a predicators State from the current underlying
        iGibson simulator state."""
        state_data = {}
        for ig_obj in self._get_task_relevant_objects():
            obj = self._ig_object_to_object(ig_obj)
            # In the future, we may need other object attributes,
            # but for the moment, we just need position and orientation.
            obj_state = np.hstack([
                ig_obj.get_position(),
                ig_obj.get_orientation(),
            ])
            state_data[obj] = obj_state

        # NOTE: we set simulator state to none as a 'dummy' value.
        # we should never load a simulator state that was saved when
        # save_state was set to False!
        simulator_state = None
        if save_state:
            simulator_state = save_checkpoint(
                self.igibson_behavior_env.simulator,
                f"tmp_behavior_states/{CFG.behavior_scene_name}__" +
                f"{CFG.behavior_task_name}__{CFG.num_train_tasks}__" +
                f"{CFG.seed}__{self.task_num}__" + f"{self.task_instance_id}/")
        return utils.BehaviorState(
            state_data,
            f"{self.task_num}-{self.task_instance_id}-{simulator_state}")

    def _create_classifier_from_bddl(
        self,
        bddl_predicate: "bddl.AtomicFormula",
    ) -> Callable[[State, Sequence[Object]], bool]:

        def _classifier(s: State, o: Sequence[Object]) -> bool:
            # Behavior's predicates store the current object states
            # internally and use them to classify groundings of the
            # predicate. Because of this, we will assert that whenever
            # a predicate classifier is called, the internal simulator
            # state is equal to the state input to the classifier.
            if not s.allclose(
                    self.current_ig_state_to_state(save_state=False)):
                load_checkpoint_state(s, self)

            arity = self._bddl_predicate_arity(bddl_predicate)
            if arity == 1:
                assert len(o) == 1
                ig_obj = self.object_to_ig_object(o[0])
                bddl_ground_atom = bddl_predicate.STATE_CLASS(ig_obj)
                bddl_ground_atom.initialize(
                    self.igibson_behavior_env.simulator)
                return bddl_ground_atom.get_value()
            if arity == 2:
                assert len(o) == 2
                ig_obj = self.object_to_ig_object(o[0])
                other_ig_obj = self.object_to_ig_object(o[1])
                bddl_partial_ground_atom = bddl_predicate.STATE_CLASS(ig_obj)
                bddl_partial_ground_atom.initialize(
                    self.igibson_behavior_env.simulator)
                return bddl_partial_ground_atom.get_value(other_ig_obj)

            raise ValueError("BDDL predicate has unexpected arity.")

        return _classifier

    def _reachable_classifier(self, state: State,
                              objs: Sequence[Object]) -> bool:
        if not state.allclose(
                self.current_ig_state_to_state(save_state=False)):
            load_checkpoint_state(state, self)
        assert len(objs) == 1
        ig_obj = self.object_to_ig_object(objs[0])
        # We assume we're running BEHAVIOR with only 1 agent
        # in the scene.
        assert len(self.igibson_behavior_env.robots) == 1
        robot_obj = self.igibson_behavior_env.robots[0]
        # If the two objects are the same (i.e reachable(agent, agent)),
        # we always want to return False so that when we learn
        # operators, such predicates don't needlessly appear in preconditions.
        if self._holding_classifier(state=state, objs=[objs[0]]):
            return False
        # We also always want reachable-agent to be False so it doesn't
        # appear in any preconditions.
        if ig_obj.name == "agent":
            return False
        return (np.linalg.norm(  # type: ignore
            np.array(robot_obj.get_position()) -
            np.array(ig_obj.get_position())) < 2)

    def _reachable_nothing_classifier(self, state: State,
                                      objs: Sequence[Object]) -> bool:
        if not state.allclose(
                self.current_ig_state_to_state(save_state=False)):
            load_checkpoint_state(state, self)
        assert len(objs) == 0
        for obj in state:
            if self._reachable_classifier(state=state, objs=[obj]):
                return False
        return True

    def _get_grasped_objects(self, state: State) -> Set[Object]:
        grasped_objs = set()
        for obj in state:
            ig_obj = self.object_to_ig_object(obj)

            # NOTE: The below block is necessary because somehow the body_id
            # is sometimes a 1-element list...
            if isinstance(ig_obj.body_id, list):
                # For some reason sofa is a 4 part body, so we use the
                # first body in the list as the sofa's obj body
                ig_obj.body_id = ig_obj.body_id[0]

            if np.any(self.igibson_behavior_env.robots[0].is_grasping(
                    ig_obj.body_id)):
                grasped_objs.add(obj)

        return grasped_objs

    def _handempty_classifier(self, state: State,
                              objs: Sequence[Object]) -> bool:
        if not state.allclose(
                self.current_ig_state_to_state(save_state=False)):
            load_checkpoint_state(state, self)
        assert len(objs) == 0
        grasped_objs = self._get_grasped_objects(state)
        return len(grasped_objs) == 0

    def _holding_classifier(self, state: State,
                            objs: Sequence[Object]) -> bool:
        if not state.allclose(
                self.current_ig_state_to_state(save_state=False)):
            load_checkpoint_state(state, self)
        assert len(objs) == 1
        grasped_objs = self._get_grasped_objects(state)
        return objs[0] in grasped_objs

    @staticmethod
    def _ig_object_name(ig_obj: "ArticulatedObject") -> str:
        if isinstance(ig_obj, (URDFObject, RoomFloor)):
            return ig_obj.bddl_object_scope
        # Robot does not have a field "bddl_object_scope", so we define
        # its name manually.
        assert isinstance(ig_obj, BRBody)
        return "agent"

    @staticmethod
    def _bddl_predicate_arity(bddl_predicate: "bddl.AtomicFormula") -> int:
        # NOTE: isinstance does not work here, maybe because of the
        # way that these bddl_predicate classes are created?
        if ObjectStateUnaryPredicate in bddl_predicate.__bases__:
            return 1
        if ObjectStateBinaryPredicate in bddl_predicate.__bases__:
            return 2
        raise ValueError("BDDL predicate has unexpected arity.")

    @staticmethod
    def _create_type_combo_name(original_name: str,
                                type_combo: Sequence[Type]) -> str:
        if len(type_combo) == 0:
            return original_name
        type_names = "-".join(t.name for t in type_combo)
        return f"{original_name}-{type_names}"


def make_behavior_option(
        name: str, types: Sequence[Type], params_space: Box, env: BehaviorEnv,
        planner_fn: Callable[[
            "behavior_env.BehaviorEnv", Union[
                "URDFObject", "RoomFloor"], Array, Optional[Generator]
        ], Optional[Tuple[List[List[float]], List[List[float]]]]],
        policy_fn: Callable[[List[List[float]], List[List[float]]],
                            Callable[[State, "behavior_env.BehaviorEnv"],
                                     Tuple[Array, bool]]],
        option_model_fn: Callable[
            [List[List[float]], List[List[float]], "URDFObject"],
            Callable[[State, "behavior_env.BehaviorEnv"], None]],
        object_to_ig_object: Callable[[Object], "ArticulatedObject"],
        rng: Generator) -> ParameterizedOption:
    """Makes an option for a BEHAVIOR env using custom implemented
    controller_fn."""

    def policy(state: State, memory: Dict, _objects: Sequence[Object],
               _params: Array) -> Action:
        assert "has_terminated" in memory
        # must call initiable() first, and it must return True
        assert memory.get("policy_controller") is not None
        assert not memory["has_terminated"]
        action_arr, memory["has_terminated"] = memory["policy_controller"](
            state, env.igibson_behavior_env)
        return Action(action_arr)

    def initiable(state: State, memory: Dict, objects: Sequence[Object],
                  params: Array) -> bool:
        igo = [object_to_ig_object(o) for o in objects]
        assert len(igo) == 1

        # Load the checkpoint associated with state.simulator_state
        # to make sure that we run RRT from the intended state.
        load_checkpoint_state(state, env)

        if memory.get("planner_result") is not None:
            # In this case, an rrt_plan has already been found for this
            # option (most likely, this will occur when executing a
            # series of options after having planned).
            return True

        # NOTE: the below type ignore comment is necessary because mypy
        # doesn't like that rng is being passed by keyword (seems to be
        # an issue with mypy: https://github.com/python/mypy/issues/1655)
        planner_result = planner_fn(env.igibson_behavior_env,
                                    igo[0],
                                    params,
                                    rng=rng)  # type: ignore
        if planner_result is not None:
            # We can unpack the planner result into the rrt_plan and the
            # original orientation of the robot or hand.
            memory["planner_result"] = planner_result
            # We know planner_result[0] is the rrt_plan and planner_result[1]
            # is the original orientation
            memory["policy_controller"] = policy_fn(
                memory["planner_result"][0], memory["planner_result"][1])
            memory["model_controller"] = option_model_fn(
                memory["planner_result"][0], memory["planner_result"][1],
                igo[0])
            memory["has_terminated"] = False
        return planner_result is not None

    def terminal(_state: State, memory: Dict, _objects: Sequence[Object],
                 _params: Array) -> bool:
        assert "has_terminated" in memory
        return memory["has_terminated"]

    return ParameterizedOption(
        name,
        types=types,
        params_space=params_space,
        policy=policy,
        initiable=initiable,
        terminal=terminal,
    )<|MERGE_RESOLUTION|>--- conflicted
+++ resolved
@@ -44,14 +44,6 @@
 from predicators.behavior_utils.planner_fns import make_grasp_plan, \
     make_navigation_plan, make_placeontop_plan
 from predicators.envs import BaseEnv
-<<<<<<< HEAD
-=======
-from predicators.envs.behavior_options import create_grasp_option_model, \
-    create_grasp_policy, create_navigate_option_model, \
-    create_navigate_policy, create_place_option_model, create_place_policy, \
-    grasp_obj_at_pos, load_checkpoint_state, navigate_to_obj_pos, \
-    place_ontop_obj_pos
->>>>>>> 8480ea22
 from predicators.settings import CFG
 from predicators.structs import Action, Array, GroundAtom, Object, \
     ParameterizedOption, Predicate, State, Task, Type, Video
