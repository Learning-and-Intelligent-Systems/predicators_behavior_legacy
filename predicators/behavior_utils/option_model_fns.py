--- conflicted
+++ resolved
@@ -10,14 +10,10 @@
 from predicators.structs import State
 
 try:
-<<<<<<< HEAD
     from igibson.external.pybullet_tools.utils import get_aabb, get_aabb_extent
     from igibson.utils import sampling_utils
     from igibson import object_states
     from igibson.object_states.utils import sample_kinematics
-=======
-    from igibson import object_states
->>>>>>> 9957b9aa
     from igibson.envs.behavior_env import \
         BehaviorEnv  # pylint: disable=unused-import
     from igibson.objects.articulated_object import \
@@ -163,20 +159,13 @@
                        "states") and object_states.Open in obj_to_open.states:
                 obj_to_open.states[object_states.Open].set_value(True)
             else:
-<<<<<<< HEAD
                 logging.info("PRIMITIVE open failed, cannot be opened")
         else:
             logging.info("PRIMITIVE open failed, too far")
-=======
-                logging.debug("PRIMITIVE open failed, cannot be opened")
-        else:
-            logging.debug("PRIMITIVE open failed, too far")
->>>>>>> 9957b9aa
         obj_to_open.force_wakeup()
         # Step the simulator to update visuals.
         env.step(np.zeros(env.action_space.shape))
 
-<<<<<<< HEAD
     return openObjectOptionModel
 
 
@@ -317,7 +306,4 @@
         # Step the simulator to update visuals.
         env.step(np.zeros(env.action_space.shape))
 
-    return placeInsideObjectOptionModel
-=======
-    return openObjectOptionModel
->>>>>>> 9957b9aa
+    return placeInsideObjectOptionModel