--- conflicted
+++ resolved
@@ -13,13 +13,9 @@
     utils.update_config({"env": "blocks"})
     env = BlocksEnv()
     env.seed(123)
-<<<<<<< HEAD
+    clear = env._block_is_clear  # pylint: disable=protected-access
     train_tasks_gen = env.train_tasks_generator()
     for task in next(train_tasks_gen):
-=======
-    clear = env._block_is_clear  # pylint: disable=protected-access
-    for task in env.get_train_tasks():
->>>>>>> 408a824d
         for obj in task.init:
             assert len(obj.type.feature_names) == len(task.init[obj])
     with pytest.raises(StopIteration):
