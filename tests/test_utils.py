--- conflicted
+++ resolved
@@ -116,11 +116,7 @@
                                       max_num_steps=10)
     assert len(traj.actions) == len(traj.states) - 1 == 10
 
-<<<<<<< HEAD
-    # Test that option terminates early if it's stuck in a loop.
-=======
     # Test that option terminates early if it's stuck.
->>>>>>> e7d5bba3
     def _simulator(s, a):
         del a  # unused
         return s.copy()
