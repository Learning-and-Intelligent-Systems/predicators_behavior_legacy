"""Test cases for the grammar search invention approach.
"""

from typing import Callable, FrozenSet, List, Set
import pytest
import numpy as np
from predicators.src.approaches.grammar_search_invention_approach import (
    _PredicateGrammar, _DataBasedPredicateGrammar,
    _SingleFeatureInequalitiesPredicateGrammar, _count_positives_for_ops,
    _create_grammar, _halving_constant_generator, _ForallClassifier,
    _UnaryFreeForallClassifier, _create_score_function,
    _PredicateSearchScoreFunction, _OperatorLearningBasedScoreFunction,
    _HeuristicBasedScoreFunction, _RelaxationHeuristicBasedScoreFunction,
    _RelaxationHeuristicMatchBasedScoreFunction, _PredictionErrorScoreFunction,
    _RelaxationHeuristicLookaheadBasedScoreFunction, _TaskPlanningScoreFunction,
    _ExactHeuristicLookaheadBasedScoreFunction, _BranchingFactorScoreFunction)
from predicators.src.datasets import create_dataset
from predicators.src.envs import CoverEnv, BlocksEnv, PaintingEnv
from predicators.src.structs import Type, Predicate, STRIPSOperator, State, \
    Action, ParameterizedOption, Box, LowLevelTrajectory, GroundAtom, \
    _GroundSTRIPSOperator, OptionSpec
from predicators.src.nsrt_learning import segment_trajectory
from predicators.src.settings import CFG
from predicators.src import utils


def test_predicate_grammar():
    """Tests for _PredicateGrammar class.
    """
    utils.update_config({"env": "cover"})
    env = CoverEnv()
    train_task = next(env.train_tasks_generator())[0]
    state = train_task.init
    other_state = state.copy()
    robby = [o for o in state if o.type.name == "robot"][0]
    state.set(robby, "hand", 0.5)
    other_state.set(robby, "hand", 0.8)
    dataset = [LowLevelTrajectory(
        [state, other_state], [np.zeros(1, dtype=np.float32)])]
    base_grammar = _PredicateGrammar()
    with pytest.raises(NotImplementedError):
        base_grammar.generate(max_num=1)
    data_based_grammar = _DataBasedPredicateGrammar(dataset)
    assert data_based_grammar.types == env.types
    with pytest.raises(NotImplementedError):
        data_based_grammar.generate(max_num=1)
    env = CoverEnv()
    single_ineq_grammar = _SingleFeatureInequalitiesPredicateGrammar(dataset)
    assert len(single_ineq_grammar.generate(max_num=1)) == 1
    feature_ranges = single_ineq_grammar._get_feature_ranges()  # pylint: disable=protected-access
    assert feature_ranges[robby.type]["hand"] == (0.5, 0.8)
    forall_grammar = _create_grammar(dataset, env.predicates)
    # There are only so many unique predicates possible under the grammar.
    # Non-unique predicates are pruned. Note that with a larger dataset,
    # more predicates would appear unique.
    assert len(forall_grammar.generate(max_num=10)) == 7
    # Test CFG.grammar_search_predicate_cost_upper_bound.
    default = CFG.grammar_search_predicate_cost_upper_bound
    utils.update_config({"grammar_search_predicate_cost_upper_bound": 0})
    assert len(single_ineq_grammar.generate(max_num=10)) == 0
    # With an empty dataset, all predicates should look the same, so zero
    # predicates should be enumerated. The reason that it's zero and not one
    # is because the given predicates are considered too when determining
    # if a candidate predicate is unique.
    # Set a small upper bound so that this terminates quickly.
    utils.update_config({"grammar_search_predicate_cost_upper_bound": 2})
    empty_data_grammar = _create_grammar([], env.predicates)
    assert len(empty_data_grammar.generate(max_num=10)) == 0
    # Reset to default just in case.
    utils.update_config({"grammar_search_predicate_cost_upper_bound": default})


def test_count_positives_for_ops():
    """Tests for _count_positives_for_ops().
    """
    cup_type = Type("cup_type", ["feat1"])
    plate_type = Type("plate_type", ["feat1"])
    on = Predicate("On", [cup_type, plate_type], lambda s, o: True)
    not_on = Predicate("NotOn", [cup_type, plate_type], lambda s, o: True)
    cup_var = cup_type("?cup")
    plate_var = plate_type("?plate")
    parameters = [cup_var, plate_var]
    preconditions = {not_on([cup_var, plate_var])}
    add_effects = {on([cup_var, plate_var])}
    delete_effects = {not_on([cup_var, plate_var])}
    strips_operator = STRIPSOperator("Pick", parameters, preconditions,
                                     add_effects, delete_effects, set())
    cup = cup_type("cup")
    plate = plate_type("plate")
    parameterized_option = ParameterizedOption(
        "Dummy", [], Box(0, 1, (1,)),
        lambda s, m, o, p: Action(np.array([0.0])),
        lambda s, m, o, p: True, lambda s, m, o, p: True)
    option = parameterized_option.ground([], np.array([0.0]))
    state = State({cup: [0.5], plate: [1.0]})
    action = Action(np.zeros(1, dtype=np.float32))
    action.set_option(option)
    states = [state, state]
    actions = [action]
    strips_ops = [strips_operator]
    option_specs = [(parameterized_option, [])]
    pruned_atom_data = [
        # Test empty sequence.
        (LowLevelTrajectory([state], []), [{on([cup, plate])}]),
        # Test not positive.
        (LowLevelTrajectory(states, actions), [{on([cup, plate])}, set()]),
        # Test true positive.
        (LowLevelTrajectory(states, actions), [{not_on([cup, plate])},
                                               {on([cup, plate])}]),
        # Test false positive.
        (LowLevelTrajectory(states, actions), [{not_on([cup, plate])}, set()]),
    ]
    segments = [seg for traj in pruned_atom_data
                for seg in segment_trajectory(traj)]

    num_true, num_false, _, _ = _count_positives_for_ops(strips_ops,
         option_specs, segments)
    assert num_true == 1
    assert num_false == 1


def test_halving_constant_generator():
    """Tests for _halving_constant_generator().
    """
    expected_constants = [0.5, 0.25, 0.75, 0.125, 0.625, 0.375, 0.875]
    expected_costs = [1.0, 2.0, 2.0, 3.0, 3.0, 3.0, 3.0]
    generator = _halving_constant_generator(0., 1.)
    for (expected_constant, expected_cost, (constant, cost)) in \
        zip(expected_constants, expected_costs, generator):
        assert abs(expected_constant - constant) < 1e-6
        assert abs(expected_cost - cost) < 1e-6


def test_forall_classifier():
    """Tests for _ForallClassifier().
    """
    cup_type = Type("cup_type", ["feat1"])
    pred = Predicate("Pred", [cup_type],
        lambda s, o: s.get(o[0], "feat1") > 0.5)
    cup1 = cup_type("cup1")
    cup2 = cup_type("cup2")
    state0 = State({cup1: [0.], cup2: [0.]})
    state1 = State({cup1: [0.], cup2: [1.]})
    state2 = State({cup1: [1.], cup2: [1.]})
    classifier = _ForallClassifier(pred)
    assert not classifier(state0, [])
    assert not classifier(state1, [])
    assert classifier(state2, [])
    assert str(classifier) == "Forall[0:cup_type].[Pred(0)]"


def test_unary_free_forall_classifier():
    """Tests for _UnaryFreeForallClassifier().
    """
    cup_type = Type("cup_type", ["feat1"])
    plate_type = Type("plate_type", ["feat1"])
    on = Predicate("On", [cup_type, plate_type], lambda s, o: True)
    cup0 = cup_type("cup0")
    plate0 = plate_type("plate0")
    state0 = State({cup0: [0.], plate0: [0.]})
    classifier0 = _UnaryFreeForallClassifier(on, 0)
    assert classifier0(state0, [cup0])
    assert str(classifier0) == "Forall[1:plate_type].[On(0,1)]"
    classifier1 = _UnaryFreeForallClassifier(on, 1)
    assert classifier1(state0, [plate0])
    assert str(classifier1) == "Forall[0:cup_type].[On(0,1)]"


def test_create_score_function():
    """Tests for _create_score_function().
    """
    score_func = _create_score_function("prediction_error", set(), [], [], {})
    assert isinstance(score_func, _PredictionErrorScoreFunction)
<<<<<<< HEAD
    score_func = _create_score_function("hadd_match", set(), [], [], {})
    assert isinstance(score_func, _RelaxationHeuristicMatchBasedScoreFunction)
    assert score_func.heuristic_name == "hadd"
    score_func = _create_score_function("branching_factor", set(), [], [], {})
    assert isinstance(score_func, _BranchingFactorScoreFunction)
    score_func = _create_score_function("hadd_lookahead", set(), [], [], {})
    assert isinstance(score_func,
                      _RelaxationHeuristicLookaheadBasedScoreFunction)
    assert score_func.heuristic_name == "hadd"
    score_func = _create_score_function("hmax_lookahead", set(), [], [], {})
    assert isinstance(score_func,
                      _RelaxationHeuristicLookaheadBasedScoreFunction)
    assert score_func.heuristic_name == "hmax"
    score_func = _create_score_function("hff_lookahead", set(), [], [], {})
    assert isinstance(score_func,
                      _RelaxationHeuristicLookaheadBasedScoreFunction)
    assert score_func.heuristic_name == "hff"
=======
    score_func = _create_score_function("hadd_match" ,set(), [], [], {})
    assert isinstance(score_func, _HAddHeuristicMatchBasedScoreFunction)
    score_func = _create_score_function("branching_factor", set(), [], [], {})
    assert isinstance(score_func, _BranchingFactorScoreFunction)
    score_func = _create_score_function("hadd_lookahead", set(), [], [], {})
    assert isinstance(score_func, _HAddHeuristicLookaheadBasedScoreFunction)
    assert score_func.lookahead_depth == 0
    score_func = _create_score_function("hadd_lookahead_depth1", set(), [], [],
                                        {})
    assert isinstance(score_func, _HAddHeuristicLookaheadBasedScoreFunction)
    assert score_func.lookahead_depth == 1
    score_func = _create_score_function("hadd_lookahead_depth2", set(), [], [],
                                        {})
    assert isinstance(score_func, _HAddHeuristicLookaheadBasedScoreFunction)
    assert score_func.lookahead_depth == 2
>>>>>>> 38032128
    score_func = _create_score_function("exact_lookahead", set(), [], [], {})
    assert isinstance(score_func, _ExactHeuristicLookaheadBasedScoreFunction)
    score_func = _create_score_function("task_planning", set(), [], [], {})
    assert isinstance(score_func, _TaskPlanningScoreFunction)
    with pytest.raises(NotImplementedError):
        _create_score_function("not a real score function", set(), [], [], {})


def test_predicate_search_heuristic_base_classes():
    """Cover the abstract methods for _PredicateSearchScoreFunction & subclasses
    """
    pred_search_score_function = _PredicateSearchScoreFunction(
        set(), [], [], {})
    with pytest.raises(NotImplementedError):
        pred_search_score_function.evaluate(set())
    op_learning_score_function = _OperatorLearningBasedScoreFunction(
        set(), [], [], {})
    with pytest.raises(NotImplementedError):
        op_learning_score_function.evaluate(set())
    utils.update_config({"env": "cover"})
    env = CoverEnv()
    train_tasks = next(env.train_tasks_generator())
    state = train_tasks[0].init
    other_state = state.copy()
    robby = [o for o in state if o.type.name == "robot"][0]
    state.set(robby, "hand", 0.5)
    other_state.set(robby, "hand", 0.8)
    parameterized_option = ParameterizedOption(
        "Dummy", [], Box(0, 1, (1,)),
        lambda s, m, o, p: Action(np.array([0.0])),
        lambda s, m, o, p: True, lambda s, m, o, p: True)
    option = parameterized_option.ground([], np.array([0.0]))
    action = Action(np.zeros(1, dtype=np.float32))
    action.set_option(option)
    dataset = [LowLevelTrajectory(
        [state, other_state], [action], set())]
    atom_dataset = utils.create_ground_atom_dataset(dataset, set())
    heuristic_score_fn = _HeuristicBasedScoreFunction(
        set(), atom_dataset, train_tasks, {})
    with pytest.raises(NotImplementedError):
        heuristic_score_fn.evaluate(set())
    hadd_score_fn = _RelaxationHeuristicBasedScoreFunction(
        set(), atom_dataset, train_tasks, {}, "hadd")
    with pytest.raises(NotImplementedError):
        hadd_score_fn.evaluate(set())


def test_prediction_error_score_function():
    """Tests for _PredictionErrorScoreFunction().
    """
    # Tests for CoverEnv.
    utils.update_config({
        "env": "cover",
        "offline_data_method": "demo+replay",
        "seed": 0,
    })
    env = CoverEnv()
    ablated = {"HandEmpty", "Holding"}
    initial_predicates = set()
    name_to_pred = {}
    for p in env.predicates:
        if p.name in ablated:
            name_to_pred[p.name] = p
        else:
            initial_predicates.add(p)
    candidates = {p: 1.0 for p in name_to_pred.values()}
    train_tasks = next(env.train_tasks_generator())
    dataset = create_dataset(env, train_tasks)
    atom_dataset = utils.create_ground_atom_dataset(dataset, env.predicates)
    score_function = _PredictionErrorScoreFunction(
        initial_predicates, atom_dataset, train_tasks, candidates)
    all_included_s = score_function.evaluate(set(candidates))
    handempty_included_s = score_function.evaluate({name_to_pred["HandEmpty"]})
    holding_included_s = score_function.evaluate({name_to_pred["Holding"]})
    none_included_s = score_function.evaluate(set())
    assert all_included_s < holding_included_s < none_included_s
    assert all_included_s < handempty_included_s  # not better than none

    # Tests for BlocksEnv.
    utils.flush_cache()
    utils.update_config({
        "env": "blocks",
        "offline_data_method": "demo+replay",
        "seed": 0,
    })
    env = BlocksEnv()
    ablated = {"Holding", "Clear", "GripperOpen"}
    initial_predicates = set()
    name_to_pred = {}
    for p in env.predicates:
        if p.name in ablated:
            name_to_pred[p.name] = p
        else:
            initial_predicates.add(p)
    candidates = {p: 1.0 for p in name_to_pred.values()}
    train_tasks = next(env.train_tasks_generator())
    dataset = create_dataset(env, train_tasks)
    atom_dataset = utils.create_ground_atom_dataset(dataset, env.predicates)
    score_function = _PredictionErrorScoreFunction(
        initial_predicates, atom_dataset, train_tasks, candidates)
    all_included_s = score_function.evaluate(set(candidates))
    holding_included_s = score_function.evaluate({name_to_pred["Holding"]})
    clear_included_s = score_function.evaluate({name_to_pred["Clear"]})
    gripper_open_included_s = score_function.evaluate(
        {name_to_pred["GripperOpen"]})
    none_included_s = score_function.evaluate(set())
    assert all_included_s < holding_included_s < none_included_s
    assert all_included_s < clear_included_s < none_included_s
    assert all_included_s < gripper_open_included_s < none_included_s


def test_hadd_match_score_function():
    """Tests for _HAddHeuristicMatchBasedScoreFunction().
    """
    # We know that this score function is bad, and this test shows why.
    utils.update_config({
        "env": "cover",
        "offline_data_method": "demo+replay",
        "seed": 0,
    })
    env = CoverEnv()
    ablated = {"HandEmpty"}
    initial_predicates = set()
    name_to_pred = {}
    for p in env.predicates:
        if p.name in ablated:
            name_to_pred[p.name] = p
        else:
            initial_predicates.add(p)
    candidates = {p: 1.0 for p in name_to_pred.values()}
    train_tasks = next(env.train_tasks_generator())
    dataset = create_dataset(env, train_tasks)
    atom_dataset = utils.create_ground_atom_dataset(dataset, env.predicates)
    score_function = _RelaxationHeuristicMatchBasedScoreFunction(
        initial_predicates, atom_dataset, train_tasks, candidates, "hadd")
    handempty_included_s = score_function.evaluate({name_to_pred["HandEmpty"]})
    none_included_s = score_function.evaluate(set())
    assert handempty_included_s > none_included_s # this is very bad!


def test_hadd_lookahead_score_function():
    """Tests for _RelaxationHeuristicLookaheadBasedScoreFunction().
    """
    # Tests for CoverEnv.
    utils.update_config({
        "env": "cover",
    })
    utils.update_config({
        "env": "cover",
        "offline_data_method": "demo+replay",
        "seed": 0,
    })
    env = CoverEnv()
    ablated = {"HandEmpty", "Holding"}
    initial_predicates = set()
    name_to_pred = {}
    for p in env.predicates:
        if p.name in ablated:
            name_to_pred[p.name] = p
        else:
            initial_predicates.add(p)
    candidates = {p: 1.0 for p in name_to_pred.values()}
    train_tasks = next(env.train_tasks_generator())
    dataset = create_dataset(env, train_tasks)
    atom_dataset = utils.create_ground_atom_dataset(dataset, env.predicates)
    score_function = _RelaxationHeuristicLookaheadBasedScoreFunction(
        initial_predicates, atom_dataset, train_tasks, candidates, "hadd")
    all_included_s = score_function.evaluate(set(candidates))
    handempty_included_s = score_function.evaluate({name_to_pred["HandEmpty"]})
    holding_included_s = score_function.evaluate({name_to_pred["Holding"]})
    none_included_s = score_function.evaluate(set())
    assert all_included_s < holding_included_s < none_included_s
    assert all_included_s < handempty_included_s  # not better than none

    # Test that the score is inf when the operators make the data impossible.
    ablated = {"Covers"}
    initial_predicates = set()
    name_to_pred = {}
    for p in env.predicates:
        if p.name in ablated:
            name_to_pred[p.name] = p
        else:
            initial_predicates.add(p)
    candidates = {p: 1.0 for p in name_to_pred.values()}
    # Reuse dataset from above.
    score_function = _RelaxationHeuristicLookaheadBasedScoreFunction(
        initial_predicates, atom_dataset, train_tasks, candidates, "hadd")
    assert score_function.evaluate(set()) == float("inf")

    # Tests for BlocksEnv.
    utils.flush_cache()
    utils.update_config({
        "env": "blocks",
        "offline_data_method": "demo+replay",
        "seed": 0,
    })
    env = BlocksEnv()
    ablated = {"Holding", "Clear", "GripperOpen"}
    initial_predicates = set()
    name_to_pred = {}
    for p in env.predicates:
        if p.name in ablated:
            name_to_pred[p.name] = p
        else:
            initial_predicates.add(p)
    candidates = {p: 1.0 for p in name_to_pred.values()}
    train_tasks = next(env.train_tasks_generator())
    dataset = create_dataset(env, train_tasks)
    atom_dataset = utils.create_ground_atom_dataset(dataset, env.predicates)
    score_function = _RelaxationHeuristicLookaheadBasedScoreFunction(
        initial_predicates, atom_dataset, train_tasks, candidates, "hadd")
    all_included_s = score_function.evaluate(set(candidates))
    none_included_s = score_function.evaluate(set())
    gripperopen_excluded_s = score_function.evaluate({name_to_pred["Holding"],
                                                      name_to_pred["Clear"]})
    assert all_included_s < none_included_s  # good!
    # The fact that there is not a monotonic improvement shows a downside of
    # this score function. But we do see that learning works well in the end.
    assert gripperopen_excluded_s < all_included_s  # bad!
    # Note: here are all the scores.
    # (): 17640.461089410717
    # (Clear,): 21144.93016115656
    # (Holding,): 11240.237938078439
    # (GripperOpen,): 17641.505279500794
    # (Clear, Holding): 7581.118488743514
    # (Clear, GripperOpen): 21145.98910036367
    # (Holding, GripperOpen): 14643.702564367157
    # (Clear, Holding, GripperOpen): 11411.369394796291

    # Tests for lookahead_depth > 0.
    score_function = _HAddHeuristicLookaheadBasedScoreFunction(
        initial_predicates, atom_dataset, train_tasks, candidates,
        lookahead_depth=1)
    all_included_s = score_function.evaluate(set(candidates))
    none_included_s = score_function.evaluate(set())
    gripperopen_excluded_s = score_function.evaluate({name_to_pred["Holding"],
                                                      name_to_pred["Clear"]})
    assert all_included_s < none_included_s  # good!

    # Tests for PaintingEnv.
    utils.flush_cache()
    utils.update_config({
        "env": "painting",
        "offline_data_method": "demo+replay",
        "seed": 0,
        "painting_train_families": ["box_and_shelf"],
    })
    env = PaintingEnv()
    ablated = {"IsWet", "IsDry"}
    initial_predicates = set()
    name_to_pred = {}
    for p in env.predicates:
        if p.name in ablated:
            name_to_pred[p.name] = p
        else:
            initial_predicates.add(p)
    candidates = {p: 1.0 for p in name_to_pred.values()}
    train_tasks = next(env.train_tasks_generator())
    dataset = create_dataset(env, train_tasks)
    atom_dataset = utils.create_ground_atom_dataset(dataset, env.predicates)
    score_function = _RelaxationHeuristicLookaheadBasedScoreFunction(
        initial_predicates, atom_dataset, train_tasks, candidates, "hadd")
    all_included_s = score_function.evaluate(set(candidates))
    none_included_s = score_function.evaluate(set())
    # Comment out this test because it's flaky.
    # assert all_included_s < none_included_s  # hooray!

    # Cover edge case where there are no successors.
    # The below is kind of a lot to get one line of coverage (the line is
    # if not successor_hs: return float("inf")) but I can't figure out any
    # simpler way. One tricky part is that if there are no ground operators,
    # the heuristic will never get called (see evaluate_atom_trajectory).
    class _MockHAddLookahead(_HAddHeuristicLookaheadBasedScoreFunction):

        def evaluate(self, predicates: FrozenSet[Predicate]) -> float:
            pruned_atom_data = utils.prune_ground_atom_dataset(
                self._atom_dataset, predicates | self._initial_predicates)
            segments = [seg for traj in pruned_atom_data
                        for seg in segment_trajectory(traj)]
            # This is the part that we are overriding, to force no successors.
            strips_ops: List[STRIPSOperator] = []
            option_specs: List[OptionSpec] = []
            return self._evaluate_with_operators(predicates,
                pruned_atom_data, segments, strips_ops, option_specs)

        def _evaluate_atom_trajectory(
            self, atoms_sequence: List[Set[GroundAtom]],
            heuristic_fn: Callable[[Set[GroundAtom]], float],
            ground_ops: Set[_GroundSTRIPSOperator]) -> float:
            # We also need to override this to get coverage.
            return heuristic_fn(atoms_sequence[0])

    score_function = _MockHAddLookahead(initial_predicates, atom_dataset,
        train_tasks, candidates, lookahead_depth=1)
    assert score_function.evaluate(set(candidates)) == float("inf")


def test_exact_lookahead_score_function():
    """Tests for _ExactHeuristicLookaheadBasedScoreFunction().
    """
    # Just test this on BlocksEnv, since that's a known problem case
    # for hadd_lookahead.
    utils.flush_cache()
    utils.update_config({
        "env": "blocks",
    })
    utils.update_config({
        "env": "blocks",
        "offline_data_method": "demo+replay",
        "seed": 0,
        "num_train_tasks": 2,
    })
    env = BlocksEnv()
    ablated = {"Holding", "Clear", "GripperOpen"}
    initial_predicates = set()
    name_to_pred = {}
    for p in env.predicates:
        if p.name in ablated:
            name_to_pred[p.name] = p
        else:
            initial_predicates.add(p)
    candidates = {p: 1.0 for p in name_to_pred.values()}
    train_tasks = next(env.train_tasks_generator())
    dataset = create_dataset(env, train_tasks)
    atom_dataset = utils.create_ground_atom_dataset(dataset, env.predicates)
    score_function = _ExactHeuristicLookaheadBasedScoreFunction(
        initial_predicates, atom_dataset, train_tasks, candidates)
    all_included_s = score_function.evaluate(set(candidates))
    none_included_s = score_function.evaluate(set())
    gripperopen_excluded_s = score_function.evaluate({name_to_pred["Holding"],
                                                      name_to_pred["Clear"]})
    assert all_included_s < none_included_s  # good!
    assert all_included_s < gripperopen_excluded_s  # good!
    # Test that the score is inf when the operators make the data impossible.
    ablated = {"On"}
    initial_predicates = set()
    name_to_pred = {}
    for p in env.predicates:
        if p.name in ablated:
            name_to_pred[p.name] = p
        else:
            initial_predicates.add(p)
    candidates = {p: 1.0 for p in name_to_pred.values()}
    # Reuse dataset from above.
    score_function = _ExactHeuristicLookaheadBasedScoreFunction(
        initial_predicates, atom_dataset, train_tasks, candidates)
    assert score_function.evaluate(set()) == float("inf")
    old_hbmd = CFG.grammar_search_heuristic_based_max_demos
    utils.update_config({
        "grammar_search_heuristic_based_max_demos": 0})
    assert abs(score_function.evaluate(set()) - 0.39) < 0.11  # only op penalty
    utils.update_config({
        "grammar_search_heuristic_based_max_demos": old_hbmd})


def test_branching_factor_score_function():
    """Tests for _BranchingFactorScoreFunction().
    """
    # We know that this score function is bad, because it prefers predicates
    # that make segmentation collapse demo actions into one.
    utils.update_config({
        "env": "cover",
    })
    utils.update_config({
        "env": "cover",
        "offline_data_method": "demo+replay",
        "seed": 0,
    })
    env = CoverEnv()

    name_to_pred = {p.name : p for p in env.predicates}
    Covers = name_to_pred["Covers"]
    Holding = name_to_pred["Holding"]

    forall_not_covers0 = Predicate(
        "Forall[0:block].[NOT-Covers(0,1)]",
        [Covers.types[1]],
        _UnaryFreeForallClassifier(Covers.get_negation(), 1)
    )

    forall_not_covers1 = Predicate(
        "Forall[1:target].[NOT-Covers(0,1)]",
        [Covers.types[0]],
        _UnaryFreeForallClassifier(Covers.get_negation(), 0)
    )

    candidates = {
        forall_not_covers0: 1.0,
        forall_not_covers1: 1.0,
        Holding: 1.0,
    }
    train_tasks = next(env.train_tasks_generator())
    dataset = create_dataset(env, train_tasks)
    atom_dataset = utils.create_ground_atom_dataset(dataset,
        env.goal_predicates | set(candidates))
    score_function = _BranchingFactorScoreFunction(
        env.goal_predicates, atom_dataset, train_tasks, candidates)
    holding_s = score_function.evaluate({Holding})
    forall_not_covers_s = score_function.evaluate(
        {forall_not_covers0, forall_not_covers1})
    assert forall_not_covers_s > holding_s


def test_task_planning_score_function():
    """Tests for _TaskPlanningScoreFunction().
    """
    # We know that this score function is bad, because it's way too
    # optimistic: it thinks that any valid sequence of operators can
    # be refined into a plan. This unit test illustrates that pitfall.
    utils.update_config({
        "env": "cover",
    })
    utils.update_config({
        "env": "cover",
        "offline_data_method": "demo+replay",
        "seed": 0,
    })
    env = CoverEnv()

    name_to_pred = {p.name : p for p in env.predicates}
    Holding = name_to_pred["Holding"]
    HandEmpty = name_to_pred["HandEmpty"]

    candidates = {
        Holding: 1.0,
        HandEmpty: 1.0,
    }
    train_tasks = next(env.train_tasks_generator())
    dataset = create_dataset(env, train_tasks)
    atom_dataset = utils.create_ground_atom_dataset(dataset,
        env.goal_predicates | set(candidates))
    score_function = _TaskPlanningScoreFunction(
        env.goal_predicates, atom_dataset, train_tasks, candidates)
    all_included_s = score_function.evaluate({Holding, HandEmpty})
    none_included_s = score_function.evaluate(set())
    # This is terrible!
    assert none_included_s < all_included_s
    # Test cases where operators cannot plan to goal.
    utils.update_config({
        "min_data_for_nsrt": 10000,
    })
    assert score_function.evaluate(set()) == len(train_tasks) * 1e7
    # The +2 is for the cost of the two predicates.
    assert score_function.evaluate({Holding, HandEmpty}) == 2 + \
        len(train_tasks) * 1e7
    # Set this back to avoid screwing up other tests...
    utils.update_config({
        "min_data_for_nsrt": 3,
    })<|MERGE_RESOLUTION|>--- conflicted
+++ resolved
@@ -171,7 +171,6 @@
     """
     score_func = _create_score_function("prediction_error", set(), [], [], {})
     assert isinstance(score_func, _PredictionErrorScoreFunction)
-<<<<<<< HEAD
     score_func = _create_score_function("hadd_match", set(), [], [], {})
     assert isinstance(score_func, _RelaxationHeuristicMatchBasedScoreFunction)
     assert score_func.heuristic_name == "hadd"
@@ -184,28 +183,18 @@
     score_func = _create_score_function("hmax_lookahead", set(), [], [], {})
     assert isinstance(score_func,
                       _RelaxationHeuristicLookaheadBasedScoreFunction)
+    assert score_func.lookahead_depth == 0
+    score_func = _create_score_function("hadd_lookahead_depth1", set(), [], [],
+                                        {})
+    assert score_func.lookahead_depth == 1
+    score_func = _create_score_function("hadd_lookahead_depth2", set(), [], [],
+                                        {})
+    assert score_func.lookahead_depth == 2
     assert score_func.heuristic_name == "hmax"
     score_func = _create_score_function("hff_lookahead", set(), [], [], {})
     assert isinstance(score_func,
                       _RelaxationHeuristicLookaheadBasedScoreFunction)
     assert score_func.heuristic_name == "hff"
-=======
-    score_func = _create_score_function("hadd_match" ,set(), [], [], {})
-    assert isinstance(score_func, _HAddHeuristicMatchBasedScoreFunction)
-    score_func = _create_score_function("branching_factor", set(), [], [], {})
-    assert isinstance(score_func, _BranchingFactorScoreFunction)
-    score_func = _create_score_function("hadd_lookahead", set(), [], [], {})
-    assert isinstance(score_func, _HAddHeuristicLookaheadBasedScoreFunction)
-    assert score_func.lookahead_depth == 0
-    score_func = _create_score_function("hadd_lookahead_depth1", set(), [], [],
-                                        {})
-    assert isinstance(score_func, _HAddHeuristicLookaheadBasedScoreFunction)
-    assert score_func.lookahead_depth == 1
-    score_func = _create_score_function("hadd_lookahead_depth2", set(), [], [],
-                                        {})
-    assert isinstance(score_func, _HAddHeuristicLookaheadBasedScoreFunction)
-    assert score_func.lookahead_depth == 2
->>>>>>> 38032128
     score_func = _create_score_function("exact_lookahead", set(), [], [], {})
     assert isinstance(score_func, _ExactHeuristicLookaheadBasedScoreFunction)
     score_func = _create_score_function("task_planning", set(), [], [], {})
