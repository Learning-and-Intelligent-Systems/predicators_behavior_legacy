"""Contains global, immutable settings.

Anything that varies between runs should be a command-line arg
(args.py).
"""

import os
from collections import defaultdict
from types import SimpleNamespace
from typing import Dict, Any
import numpy as np


class GlobalSettings:
    """Unchanging settings."""
    # parameters for all envs
    num_train_tasks = 15
    num_test_tasks = 50
    max_num_steps_check_policy = 100  # maximum number of steps to run a policy
    # when checking whether it solves a task

    # cover env parameters
    cover_num_blocks = 2
    cover_num_targets = 2
    cover_block_widths = [0.1, 0.07]
    cover_target_widths = [0.05, 0.03]

    # cover_multistep_options parameters
    cover_multistep_action_limits = [-np.inf, np.inf]
    cover_multistep_use_learned_equivalents = True

    # cluttered table env parameters
    cluttered_table_num_cans_train = 5
    cluttered_table_num_cans_test = 10
    cluttered_table_can_radius = 0.01
    cluttered_table_collision_angle_thresh = np.pi / 4

    # repeated nextto env parameters
    repeated_nextto_num_dots = 25

    # painting env parameters
    painting_train_families = [
        "box_and_shelf",  # placing into both box and shelf
        # "box_only",  # just placing into the box
        # "shelf_only",  # just placing into the shelf
    ]

    # behavior env parameters
    behavior_config_file = os.path.join(  # relative to igibson.root_path
        "examples",
        "configs",
        "njk_re-shelving_library_books_full_obs.yaml",
        # "njk_sorting_books_full_obs.yaml"
    )
    behavior_mode = "headless"  # headless, pbgui, iggui
    behavior_action_timestep = 1.0 / 10.0
    behavior_physics_timestep = 1.0 / 120.0

    # parameters for approaches
    random_options_max_tries = 100

    # SeSamE parameters
    option_model_name = "default"
    max_skeletons_optimized = 8  # if 1, can only solve downward refinable tasks
    max_samples_per_step = 10  # max effort on sampling a single skeleton

    # evaluation parameters
    results_dir = "results"
    save_dir = "saved_data"
    video_dir = "videos"
    video_fps = 2

    # dataset parameters
    offline_data_planning_timeout = 500  # for learning-based approaches, the
    # data collection timeout for planning

    # teacher dataset parameters
    teacher_dataset_label_ratio = 1.0

    # NSRT learning parameters
    min_data_for_nsrt = 3
    learn_side_predicates = False

    # option learning parameters
    option_learner = "no_learning"  # "no_learning" or "oracle"

    # sampler learning parameters
    sampler_learner = "neural"  # "neural" or "random" or "oracle"
    max_rejection_sampling_tries = 100
    normalization_scale_clip = 1
    classifier_hid_sizes = [32, 32]
    classifier_max_itr_sampler = 10000
    classifier_max_itr_predicate = 1000
    classifier_balance_data = True
    regressor_hid_sizes = [32, 32]
    regressor_max_itr = 10000
    regressor_sample_clip = 1
    n_iter_no_change = 5000
    learning_rate = 1e-3

    # iterative invention parameters
    iterative_invention_accept_score = 1 - 1e-3

    # interactive learning parameters
    interactive_known_predicates = {"HandEmpty", "Covers"}
    interactive_num_episodes = 3
    interactive_max_steps = 10
    interactive_relearn_every = 3
    interactive_num_babbles = 10
    interactive_max_num_atoms_babbled = 1
    interactive_num_tasks_babbled = 5
    interactive_atom_type_babbled = "ground"
    interactive_ask_strategy = "all_seen_states"
    interactive_ask_strategy_threshold = 0.0
    interactive_ask_strategy_pct = 20.0

    # grammar search invention parameters
    grammar_search_grammar_includes_givens = True
    grammar_search_grammar_includes_foralls = True
    grammar_search_true_pos_weight = 10
    grammar_search_false_pos_weight = 1
    grammar_search_bf_weight = 1
    grammar_search_size_weight = 1e-2
    grammar_search_pred_complexity_weight = 1
    grammar_search_max_predicates = 50
    grammar_search_predicate_cost_upper_bound = 6
    grammar_search_score_function = "hff_lookahead_depth0"
    grammar_search_heuristic_based_weight = 10.
    grammar_search_heuristic_based_max_demos = 5
    grammar_search_lookahead_based_temperature = 10.
    grammar_search_task_planning_timeout = 1.0

    @staticmethod
    def get_arg_specific_settings(args: Dict[str, Any]) -> Dict[str, Any]:
        """A workaround for global settings that are derived from the
        experiment-specific args."""
        if "env" not in args:
            args["env"] = ""
        if "approach" not in args:
            args["approach"] = ""
        return dict(
            # Task planning heuristic to use in SeSamE.
            task_planning_heuristic=defaultdict(
                # Use HAdd by default.
                lambda: "hadd",
                {
                    # In the playroom domain, HFF works better.
                    "playroom": "hff",
                })[args["env"]],

            # In SeSamE, when to propagate failures back up to the high level
            # search. Choices are: {"after_exhaust", "immediately", "never"}.
            sesame_propagate_failures=defaultdict(
                # Use "immediately" by default.
                lambda: "immediately",
                {
                    # We use a different strategy for cluttered_table because
                    # of the high likelihood of getting cyclic failures if you
                    # immediately raise failures, leading to unsolvable tasks.
                    "cluttered_table": "after_exhaust",
                })[args["env"]],

            # For learning-based approaches, the data collection strategy.
            offline_data_method=defaultdict(
                # Use both demonstrations and random replays by default.
                lambda: "demo+replay",
                {
                    # No replays for active learning project.
                    "interactive_learning": "demo",
                })[args["approach"]],

            # Number of replays used when offline_data_method is demo+replay.
            offline_data_num_replays=defaultdict(
                # Default number of random replays.
                lambda: 500,
                {
                    # For the repeated_nextto environment, too many
                    # replays makes learning slow.
                    "repeated_nextto": 50,
<<<<<<< HEAD
                }
            )[args["env"]],

            max_num_steps_option_rollout=defaultdict(
                lambda: 100, {
                    # For the behavior environment, we need
                    # to execute the options for a larger number of
                    # timesteps
                    "behavior": 1000,
                }
            )[args["env"]]

=======
                })[args["env"]],
>>>>>>> 9582d0ca
        )


_attr_to_value = {}
for _attr, _value in GlobalSettings.__dict__.items():
    if _attr.startswith("_"):
        continue
    assert _attr not in _attr_to_value  # duplicate attributes
    _attr_to_value[_attr] = _value
CFG = SimpleNamespace(**_attr_to_value)<|MERGE_RESOLUTION|>--- conflicted
+++ resolved
@@ -177,7 +177,6 @@
                     # For the repeated_nextto environment, too many
                     # replays makes learning slow.
                     "repeated_nextto": 50,
-<<<<<<< HEAD
                 }
             )[args["env"]],
 
@@ -190,9 +189,6 @@
                 }
             )[args["env"]]
 
-=======
-                })[args["env"]],
->>>>>>> 9582d0ca
         )
 
 
