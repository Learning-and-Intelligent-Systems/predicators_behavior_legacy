"""Main entry point for running approaches in environments.

Example usage with learning NSRTs:
    python src/main.py --env cover --approach nsrt_learning --seed 0

Example usage with oracle NSRTs:
    python src/main.py --env cover --approach oracle --seed 0

To make videos:
    python src/main.py --env cover --approach oracle --seed 0 \
        --make_videos --num_test_tasks 1

To run interactive learning approach:
    python src/main.py --env cover --approach interactive_learning \
         --seed 0

To exclude predicates:
    python src/main.py --env cover --approach oracle --seed 0 \
         --excluded_predicates Holding

To run grammar search predicate invention (example):
    python src/main.py --env blocks --approach grammar_search_invention \
        --seed 0 --excluded_predicates Holding,Clear,GripperOpen

"""

from collections import defaultdict
import os
import subprocess
import time
import pickle as pkl
from typing import Dict
from predicators.src.settings import CFG
from predicators.src.envs import create_env, EnvironmentFailure, BaseEnv
from predicators.src.approaches import create_approach, ApproachTimeout, \
    ApproachFailure, BaseApproach
from predicators.src.datasets import create_dataset
from predicators.src.structs import Metrics
from predicators.src import utils


def main() -> None:
    """Main entry point for running approaches in environments.
    """
<<<<<<< HEAD
    if not os.path.exists("results/"):
        # NOTE: no cover necessary to get 100% coverage
        os.mkdir("results/") # pragma: no cover
=======
>>>>>>> 413aaaa4
    start = time.time()
    # Parse & validate args
    args = utils.parse_args()
    utils.update_config(args)
    print("Full config:")
    print(CFG)
    print("Git commit hash:", subprocess.check_output(
        ["git", "rev-parse", "HEAD"]).decode("ascii").strip())
    if not os.path.exists(CFG.results_dir):
        os.mkdir(CFG.results_dir)
    # Create & seed classes
    env = create_env(CFG.env)
    assert env.goal_predicates.issubset(env.predicates)
    if CFG.excluded_predicates:
        if CFG.excluded_predicates == "all":
            excludeds = {pred.name for pred in env.predicates
                         if pred not in env.goal_predicates}
            print(f"All non-goal predicates excluded: {excludeds}")
            preds = env.goal_predicates
        else:
            excludeds = set(CFG.excluded_predicates.split(","))
            assert excludeds.issubset({pred.name for pred in env.predicates}), \
                "Unrecognized excluded_predicates!"
            preds = {pred for pred in env.predicates
                     if pred.name not in excludeds}
            assert env.goal_predicates.issubset(preds), \
                "Can't exclude a goal predicate!"
    else:
        preds = env.predicates
    approach = create_approach(CFG.approach, env.simulate, preds,
                               env.options, env.types, env.action_space)
    env.seed(CFG.seed)
    approach.seed(CFG.seed)
    env.action_space.seed(CFG.seed)
    for option in env.options:
        option.params_space.seed(CFG.seed)
    # If approach is learning-based, get training datasets and do learning,
    # testing after each learning call. Otherwise, just do testing.
    if approach.is_learning_based:
        if CFG.load:
            approach.load()
            results = _run_testing(env, approach)
            _save_test_results(results, start)
        else:
            # Iterate over the train_tasks lists coming from the generator.
            dataset_idx = 0
            for train_tasks in env.train_tasks_generator():
                dataset = create_dataset(env, train_tasks)
                print(f"\n\nDATASET INDEX: {dataset_idx}")
                dataset_idx += 1
                approach.learn_from_offline_dataset(dataset, train_tasks)
                results = _run_testing(env, approach)
                _save_test_results(results, start)
    else:
        results = _run_testing(env, approach)
        _save_test_results(results, start)


def _run_testing(env: BaseEnv, approach: BaseApproach) -> Dict[str, Metrics]:
    test_tasks = env.get_test_tasks()
    num_solved = 0
    approach.reset_metrics()
    start = time.time()
    for i, task in enumerate(test_tasks):
        print(end="", flush=True)
        try:
            policy = approach.solve(task, timeout=CFG.timeout)
        except (ApproachTimeout, ApproachFailure) as e:
            print(f"Task {i+1} / {len(test_tasks)}: Approach failed to "
                  f"solve with error: {e}")
            continue
        try:
            _, video, solved = utils.run_policy_on_task(
                policy, task, env.simulate, env.predicates,
                CFG.max_num_steps_check_policy, CFG.make_videos, env.render)
        except EnvironmentFailure as e:
            print(f"Task {i+1} / {len(test_tasks)}: Environment failed "
                  f"with error: {e}")
            continue
        if solved:
            print(f"Task {i+1} / {len(test_tasks)}: SOLVED")
            num_solved += 1
        else:
            print(f"Task {i+1} / {len(test_tasks)}: Policy failed")
        if CFG.make_videos:
            outfile = f"{utils.get_config_path_str()}__task{i}.mp4"
            utils.save_video(outfile, video)
    total_test_time = time.time()-start
    test_metrics: Metrics = defaultdict(float)
    test_metrics["test_tasks_solved"] = num_solved
    test_metrics["test_tasks_total"] = len(test_tasks)
    test_metrics["total_test_time"] = total_test_time
    return {"test": test_metrics, "approach": approach.metrics.copy()}


def _save_test_results(results: Dict[str, Metrics], start_time: float) -> None:
    test_tasks_solved = results["test"]["test_tasks_solved"]
    test_tasks_total = results["test"]["test_tasks_total"]
    total_test_time = results["test"]["total_test_time"]
    approach_metrics = results["approach"]
    print(f"Tasks solved: {test_tasks_solved} / {test_tasks_total}")
    print(f"Approach metrics: {approach_metrics}")
    print(f"Total test time: {total_test_time:.5f} seconds")
    total_time = time.time() - start_time
    outfile = f"{CFG.results_dir}/{utils.get_config_path_str()}.pkl"
    outdata = results["test"].copy()
    outdata["total_time"] = total_time
    with open(outfile, "wb") as f:
        pkl.dump(outdata, f)
    print(f"\n\nMain script terminated in {total_time:.5f} seconds")
    print(f"Wrote out results to {outfile}")


if __name__ == "__main__":  # pragma: no cover
    main()<|MERGE_RESOLUTION|>--- conflicted
+++ resolved
@@ -42,12 +42,6 @@
 def main() -> None:
     """Main entry point for running approaches in environments.
     """
-<<<<<<< HEAD
-    if not os.path.exists("results/"):
-        # NOTE: no cover necessary to get 100% coverage
-        os.mkdir("results/") # pragma: no cover
-=======
->>>>>>> 413aaaa4
     start = time.time()
     # Parse & validate args
     args = utils.parse_args()
