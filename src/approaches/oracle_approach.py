--- conflicted
+++ resolved
@@ -20,13 +20,8 @@
 
 
 class OracleApproach(TAMPApproach):
-<<<<<<< HEAD
-    """A TAMP approach that uses hand-specified NSRTs.
-    """
-=======
     """A TAMP approach that uses hand-specified NSRTs."""
->>>>>>> 9582d0ca
-
+    
     @property
     def is_learning_based(self) -> bool:
         return False
@@ -36,25 +31,11 @@
 
 
 def get_gt_nsrts(predicates: Set[Predicate],
-<<<<<<< HEAD
-    options: Set[ParameterizedOption]) -> Set[NSRT]:
-    """Create ground truth NSRTs for an env.
-    """
-    if CFG.env in ("cover", "cover_hierarchical_types"):
-        nsrts = _get_cover_gt_nsrts(options_are_typed=False)
-    elif CFG.env == "cover_typed_options":
-        nsrts = _get_cover_gt_nsrts(options_are_typed=True)
-    elif CFG.env == "cover_multistep_options":
-        nsrts = _get_cover_gt_nsrts(options_are_typed=True,
-                                    include_robot_in_holding=True,
-                                    place_sampler_relative=True)
-=======
                  options: Set[ParameterizedOption]) -> Set[NSRT]:
     """Create ground truth NSRTs for an env."""
     if CFG.env in ("cover", "cover_hierarchical_types", "cover_typed_options",
                    "cover_multistep_options"):
         nsrts = _get_cover_gt_nsrts()
->>>>>>> 9582d0ca
     elif CFG.env == "cluttered_table":
         nsrts = _get_cluttered_table_gt_nsrts()
     elif CFG.env == "blocks":
