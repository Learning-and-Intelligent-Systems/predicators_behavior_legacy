--- conflicted
+++ resolved
@@ -10,13 +10,8 @@
 import itertools
 import numpy as np
 from predicators.src.approaches import TAMPApproach
-<<<<<<< HEAD
 from predicators.src.envs import create_env
 from predicators.src.structs import NSRT, Predicate, State, \
-=======
-from predicators.src.envs import get_env_instance
-from predicators.src.structs import Operator, Predicate, State, \
->>>>>>> 3af804bb
     ParameterizedOption, Variable, Type, LiftedAtom, Object, Array
 from predicators.src.settings import CFG
 from predicators.src.envs.behavior_options import navigate_to_param_sampler, \
@@ -46,13 +41,7 @@
         nsrts = _get_cover_gt_nsrts(options_are_typed=True,
                                     place_sampler_relative=True)
     elif CFG.env == "cluttered_table":
-<<<<<<< HEAD
         nsrts = _get_cluttered_table_gt_nsrts()
-=======
-        ops = _get_cluttered_table_gt_ops()
-    elif CFG.env == "behavior":
-        ops = _get_behavior_gt_ops()
->>>>>>> 3af804bb
     elif CFG.env == "blocks":
         nsrts = _get_blocks_gt_nsrts()
     else:
@@ -234,131 +223,8 @@
     return nsrts
 
 
-<<<<<<< HEAD
 def _get_blocks_gt_nsrts() -> Set[NSRT]:
     """Create ground truth NSRTs for BlocksEnv.
-=======
-def _get_behavior_gt_ops() -> Set[Operator]:
-    """Create ground truth operators for BehaviorEnv.
-    """
-    env = get_env_instance("behavior")
-
-    type_name_to_type = {t.name : t for t in env.types}
-    pred_name_to_pred = {p.name : p for p in env.predicates}
-
-    def _get_lifted_atom(base_pred_name: str,
-                         objects: Sequence[Variable]) -> LiftedAtom:
-        type_names = "-".join(o.type.name for o in objects)
-        pred_name = f"{base_pred_name}-{type_names}"
-        pred = pred_name_to_pred[pred_name]
-        return LiftedAtom(pred, objects)
-
-    agent_type = type_name_to_type["agent.n.01"]
-    agent_obj = Variable("?agent", agent_type)
-
-    operators = set()
-    op_name_count = itertools.count()
-
-    for option in sorted(env.options):
-        split_name = option.name.split("-")
-        base_option_name = split_name[0]
-        option_arg_type_names = split_name[1:]
-
-        if base_option_name == "NavigateTo":
-            assert len(option_arg_type_names) == 1
-            target_obj_type_name = option_arg_type_names[0]
-            target_obj_type = type_name_to_type[target_obj_type_name]
-            target_obj = Variable("?targ", target_obj_type)
-
-            # Navigate to from nextto nothing
-            nextto_nothing = _get_lifted_atom("nextto-nothing", [agent_obj])
-            parameters = [target_obj, agent_obj]
-            option_vars = [target_obj]
-            preconditions = {nextto_nothing}
-            add_effects = {_get_lifted_atom("nextto", [target_obj, agent_obj])}
-            delete_effects = {nextto_nothing}
-            operator = Operator(f"{option.name}-{next(op_name_count)}",
-                                parameters, preconditions, add_effects,
-                                delete_effects, option, option_vars,
-                                lambda s, r, o: navigate_to_param_sampler(r))
-            operators.add(operator)
-
-            # Navigate to while nextto something
-            for origin_obj_type in sorted(env.types):
-                origin_obj = Variable("?origin", origin_obj_type)
-                origin_next_to = _get_lifted_atom("nextto",
-                    [origin_obj, agent_obj])
-                targ_next_to = _get_lifted_atom("nextto",
-                    [target_obj, agent_obj])
-                parameters = [origin_obj, agent_obj, target_obj]
-                option_vars = [target_obj]
-                preconditions = {origin_next_to}
-                add_effects = {targ_next_to}
-                delete_effects = {origin_next_to}
-                operator = Operator(f"{option.name}-{next(op_name_count)}",
-                                    parameters, preconditions, add_effects,
-                                    delete_effects, option, option_vars,
-                                    lambda s, r, o: navigate_to_param_sampler(r))
-                operators.add(operator)
-
-        elif base_option_name == "Grasp":
-            assert len(option_arg_type_names) == 1
-            target_obj_type_name = option_arg_type_names[0]
-            target_obj_type = type_name_to_type[target_obj_type_name]
-            target_obj = Variable("?targ", target_obj_type)
-
-            # Pick from ontop something
-            for surf_obj_type in sorted(env.types):
-                surf_obj = Variable("?surf", surf_obj_type)
-                parameters = [target_obj, agent_obj, surf_obj]
-                option_vars = [target_obj]
-                handempty = _get_lifted_atom("handempty", [])
-                targ_next_to = _get_lifted_atom("nextto",
-                    [target_obj, agent_obj])
-                targ_holding = _get_lifted_atom("holding", [target_obj])
-                preconditions = {handempty, targ_next_to}
-                add_effects = {targ_holding}
-                delete_effects = {handempty}
-                operator = Operator(f"{option.name}-{next(op_name_count)}",
-                                    parameters, preconditions, add_effects,
-                                    delete_effects, option, option_vars,
-                                    lambda s, r, o: grasp_obj_param_sampler(r))
-                operators.add(operator)
-
-        elif base_option_name == "PlaceOnTop":
-            assert len(option_arg_type_names) == 1
-            surf_obj_type_name = option_arg_type_names[0]
-            surf_obj_type = type_name_to_type[surf_obj_type_name]
-            surf_obj = Variable("?surf", surf_obj_type)
-
-            # We need to place the object we're holding!
-            for held_obj_types in sorted(env.types):
-                held_obj = Variable("?held", held_obj_types)
-                parameters = [held_obj, agent_obj, surf_obj]
-                option_vars = [held_obj, surf_obj]
-                handempty = _get_lifted_atom("handempty", [])
-                held_holding = _get_lifted_atom("holding", [held_obj])
-                surf_next_to = _get_lifted_atom("nextto", [surf_obj, agent_obj])
-                ontop = _get_lifted_atom("ontop", [held_obj, surf_obj])
-                preconditions = {held_holding, surf_next_to}
-                add_effects = {ontop, handempty}
-                delete_effects = {held_holding}
-                operator = Operator(f"{option.name}-{next(op_name_count)}",
-                                    parameters, preconditions, add_effects,
-                                    delete_effects, option, option_vars,
-                                    # TODO: create sampler
-                                    lambda s, r, o: np.zeros((0,)))
-                operators.add(operator)
-        else:
-            raise ValueError(
-                f"Unexpected base option name: {base_option_name}")
-
-    return operators
-
-
-def _get_blocks_gt_ops() -> Set[Operator]:
-    """Create ground truth operators for BlocksEnv.
->>>>>>> 3af804bb
     """
     block_type, robot_type = _get_types_by_names("blocks", ["block", "robot"])
 
