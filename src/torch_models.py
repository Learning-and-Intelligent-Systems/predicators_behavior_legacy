--- conflicted
+++ resolved
@@ -288,14 +288,7 @@
 
 @dataclass(frozen=True, eq=False, repr=False)
 class LearnedPredicateClassifier:
-<<<<<<< HEAD
     """A convenience class for holding the model underlying a learned predicate.
-=======
-    """A convenience class for holding the model underlying a learned
-    predicate.
-
-    Prefer to use this because it is pickleable.
->>>>>>> e08822c4
     """
     _model: MLPClassifier
 
